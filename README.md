--- conflicted
+++ resolved
@@ -1,81 +1,3 @@
-<<<<<<< HEAD
-<p align="center">
-    <img src="https://github.com/GenseeAI/cognify/blob/main/cognify.jpg?raw=true" alt="Cognify logo">
-</p>
-
-<p align="center">
-| <a href="https://cognify-ai.readthedocs.io/en/latest/user_guide/quickstart.html"><b>Quickstart</b></a> | <a href="https://cognify-ai.readthedocs.io/en/latest/index.html"><b>Documentation</b></a> | <a href="https://arxiv.org/abs/2502.08056"><b>Research Paper</b></a> | <a href="https://mlsys.wuklab.io/posts/cognify/"><b>Blog</b></a> | <a href="https://discord.gg/8TSFeZA3V6"><b>Discord</b></a> | <a href="https://forms.gle/Be3MD3pGPpZaUmrVA"><b>Send Feedback</b></a> | 
-</p>
-
-# Automated, Multi-Faceted Gen-AI Workflow Optimization
-
-Building high-quality, cost-effective generative-AI (gen-AI) applications is challenging due to the absence of systematic methods for tuning, testing, and optimizing them. 
-We introduce **Cognify**, a tool that automatically enhances generation quality, decreases execution latency, and reduces execution monetary costs for gen-AI workflows, including those written with LangChain, DSPy, and annotated Python. 
-Built on a novel foundation of hierarchical, workflow-level optimization, Cognify improves workflow **generation quality by up to 2.8x**, reduces execution **cost
-by up to 10x**, and reduces end-to-end **latency by up to 2.7x** compared to original expert-written workflows. 
-
-## News
-
-- <b>Feb 12, 2025</b>: Cognify [research paper](https://arxiv.org/abs/2502.08056) available on arxiv.
-- <b>Nov 25, 2024</b>: Cognify announcement and overview blog post published [here](https://mlsys.wuklab.io/posts/cognify/).
-
-## Installation
-
-Cognify is available as a Python package and can be installed as
-```
-pip install cognify-ai
-```
-
-Or install from the source:
-```
-git clone https://github.com/GenseeAI/cognify
-cd cognify
-pip install -e .
-```
-
-## Getting Started
-
-You can use Cognify with our simple CLI:
-```bash
-cognify optimize /your/gen/ai/workflow.py   
-```
-where `workflow.py` is your workflow source code. Cognify currently supports unmodified [LangChain](https://github.com/langchain-ai/langchain) and [DSPy](https://github.com/stanfordnlp/dspy) workflow source code. You can also port your existing workflow written directly on Python or develop new Python-based workflows with our [simple workflow interface](https://cognify-ai.readthedocs.io/en/latest/user_guide/tutorials/interface/program.html).
-
-Cognify automatically searches for a `config.py` in the same folder as the workflow. You can also specify this file explicitly by:
-```bash
-cognify optimize /your/gen/ai/workflow.py -c /your/gen/ai/custom_config.py
-```
-
-Within the `config.py`, you should define the following:
-
-- **Sample Dataset**: Cognify relies on training data to evaluate and improve its workflow optimization. You should provide a data loader that loads your training dataset in the form of input-output pairs. Read more about how to [load your data](https://cognify-ai.readthedocs.io/en/latest/user_guide/tutorials/dataloader.html).
-- **Evaluator**: Cognify expects you to provide an evaluator for judging the final workflow generation's quality. To help you get started, Cognify provides several common evaluator implementations such as the F1 score. Find out more about [workflow evaluator](https://cognify-ai.readthedocs.io/en/latest/user_guide/tutorials/evaluator.html).
-- **Optimization Configurations and Model Set Selection**: Optionally, you can configure your optimization process in various ways. For example, you can choose between light, medium, or heavy search over the optimization space. We also provide a few domain-specific optimization configurations. You can also define the set of models you want Cognify to explore. If no configurations or models are provided, Cognify uses a default set of values. Read more about [optimization configurations and model selections](https://cognify-ai.readthedocs.io/en/latest/user_guide/tutorials/optimizer.html).
-
-With these parameters, Cognify optimizes your workflow by iteratively experimenting with various combinations of tuning methods (we call them “*cogs*”) applied across workflow components and assessing the effectiveness of these combinations based on the quality of the final output using the user-provided sample dataset and evaluator. This process continues until Cognify hits the user-specified maximum iteration numbers (in `config.py`).
-
-The result of this process is a set of optimized workflow versions with different quality-cost-latency combinations on the [Pareto frontier](https://en.wikipedia.org/wiki/Pareto_front) among all the iterations.
-You can inspect the optimizations applied in these output files 
-You can evaluate these optimized versions with a test dataset:
-
-```bash
-cognify evaluate /your/gen/ai/workflow/optimization/output/path
-```
-
-You can also continue running Cognify with more iterations from these outputs using the `-r` or `--resume` flag:
-
-```bash
-cognify optimize /your/gen/ai/workflow.py -r
-```
-
-Follow our [quickstart](https://cognify-ai.readthedocs.io/en/latest/user_guide/quickstart.html) or read our full [documentation](https://cognify-ai.readthedocs.io/en/latest/) to learn more.
-
-- [User Guide](https://cognify-ai.readthedocs.io/en/latest/user_guide/): A Cognify user guide consists of a quickstart and a step-by-step tutorial
-- [Fundamentals](https://cognify-ai.readthedocs.io/en/latest/fundamentals/): Fundamental concepts about Cognify internals
-- [API Reference](https://cognify-ai.readthedocs.io/en/latest/api_ref/modules.html)
-
-Tell us [how you use Cognify](https://forms.gle/Be3MD3pGPpZaUmrVA)!
-=======
 <p align="center">
     <img src="https://github.com/GenseeAI/cognify/blob/main/cognify.jpg?raw=true" alt="Cognify logo">
 </p>
@@ -151,5 +73,4 @@
 - [Fundamentals](https://cognify-ai.readthedocs.io/en/latest/fundamentals/): Fundamental concepts about Cognify internals
 - [API Reference](https://cognify-ai.readthedocs.io/en/latest/api_ref/modules.html)
 
-Tell us [how you use Cognify](https://forms.gle/Be3MD3pGPpZaUmrVA)!
->>>>>>> 8bfd2bfd
+Tell us [how you use Cognify](https://forms.gle/Be3MD3pGPpZaUmrVA)!