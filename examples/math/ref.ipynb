<<<<<<< HEAD
{
 "cells": [
  {
   "cell_type": "markdown",
   "metadata": {},
   "source": [
    "# Math Problem Solving\n",
    "\n",
    "In this example, we build a simple workflow for solving [MATH problems](https://github.com/hendrycks/math). \n",
    "\n",
    "**Example Problen and Solution:**\n",
    "\n",
    "P: The Smith family has 4 sons and 3 daughters. In how many ways can they be seated in a row of 7 chairs such that at least 2 boys are next to each other?\n",
    "\n",
    "S: This problem is a perfect candidate for complementary counting.  It will be fairly difficult to try to count this directly, since there are lots of possible cases (just two are BBBBGGG and BGGBBGB, where B is a boy and G is a girl).  But there is only one way to assign genders to the seating so that no two boys are next to each other, and that is BGBGBGB. If we seat the children as BGBGBGB, then there are $4!$ orderings for the 4 boys, and $3!$ orderings for the 3 girls, giving a total of $4! \\times 3! = 144$ seatings for the 7 children. These are the seatings that we don't want, so to count the seatings that we do want, we need to subtract these seatings from the total number of seatings without any restrictions.  Since there are 7 kids, there are $7!$ ways to seat them. So the answer is \n",
    "\n",
    "```math\n",
    "7! - (4! \\times 3!) = 5040-144 = \\boxed{4896}\n",
    "```\n",
    "\n",
    "\n",
    "The workflow involves 2 agents:\n",
    "- **Interpreter agent**: analyzes the problem and models the problem with equations.\n",
    "- **Solver agent**: focuses on solving the generated model to get the answer.\n",
    "\n",
    "![math](../imgs/math.png)"
   ]
  },
  {
   "cell_type": "markdown",
   "metadata": {},
   "source": [
    "## 1) Setup\n",
    "\n",
    "First, let's set the environment for workflow execution. We use openai model in this example, please set your key in `.env` file as:\n",
    "\n",
    "OPENAI_API_KEY=\"your-openai-key\""
   ]
  },
  {
   "cell_type": "markdown",
   "metadata": {},
   "source": [
    "## 2) Check Math Workflow\n",
    "\n",
    "The implementation is based on `langchain` and is avaibale in `workflow.py`. \n",
    "\n",
    "Try it out with:"
   ]
  },
  {
   "cell_type": "code",
   "execution_count": 1,
   "metadata": {},
   "outputs": [
    {
     "name": "stdout",
     "output_type": "stream",
     "text": [
      "{'answer': \"To solve the problem, we need to analyze the pattern of the student's actions as he opens the lockers.\\n\\n1. **Initial Setup**: There are 1024 lockers, all initially closed.\\n\\n2. **First Pass**: The student opens locker 1, then skips locker 2, opens locker 3, skips locker 4, and so on. This means he opens all odd-numbered lockers on the first pass:\\n   - Opened lockers: 1, 3, 5, ..., 1023 (total of 512 lockers).\\n\\n3. **Turning Around**: When he reaches locker 1024, he turns around and starts back. The first closed locker he encounters is locker 2 (since all odd-numbered lockers are open). He opens locker 2, then skips locker 4, opens locker 6, skips locker 8, and continues this pattern:\\n   - Opened lockers: 2, 6, 10, ..., 1022 (total of 256 lockers).\\n\\n4. **Subsequent Passes**: The student continues this process, alternating between opening the first closed locker he encounters and then skipping the next one. Each time he turns around, he opens lockers in a specific pattern:\\n   - On the third pass, he will open lockers 4, 12, 20, ..., and so on.\\n   - On the fourth pass, he will open lockers 8, 24, 40, ..., and so on.\\n\\n5. **General Pattern**: Each pass can be described as opening lockers that are multiples of \\\\(2^n\\\\) where \\\\(n\\\\) is the pass number (starting from 0). The number of lockers opened in each pass decreases as follows:\\n   - 1st pass: \\\\(2^0 = 1\\\\) (opened 512 lockers)\\n   - 2nd pass: \\\\(2^1 = 2\\\\) (opened 256 lockers)\\n   - 3rd pass: \\\\(2^2 = 4\\\\) (opened 128 lockers)\\n   - 4th pass: \\\\(2^3 = 8\\\\) (opened 64 lockers)\\n   - 5th pass: \\\\(2^4 = 16\\\\) (opened 32 lockers)\\n   - 6th pass: \\\\(2^5 = 32\\\\) (opened 16 lockers)\\n   - 7th pass: \\\\(2^6 = 64\\\\) (opened 8 lockers)\\n   - 8th pass: \\\\(2^7 = 128\\\\) (opened 4 lockers)\\n   - 9th pass: \\\\(2^8 = 256\\\\) (opened 2 lockers)\\n   - 10th pass: \\\\(2^9 = 512\\\\) (opened 1 locker)\\n\\n6. **Final Pass**: The last locker opened will be the last locker he encounters on the final pass. Since he opens lockers in the order of their numbers, the last locker opened will be locker 1024.\\n\\nThus, the number of the last locker he opens is:\\n\\n\\\\[\\n\\\\boxed{1024}\\n\\\\]\"}\n"
     ]
    }
   ],
   "source": [
    "%run workflow.py"
   ]
  },
  {
   "cell_type": "markdown",
   "metadata": {},
   "source": [
    "## 3) Optimize The Workflow\n",
    "\n",
    "The workflow entry point is already registered using annotation `cognify.register_workflow`.\n",
    "\n",
    "Here we configure the optimization pipeline:\n",
    "1. Define the evaluation method\n",
    "2. Define the data loader\n",
    "3. Config the optimizer"
   ]
  },
  {
   "cell_type": "markdown",
   "metadata": {},
   "source": [
    "### 3.1 Use LLM-as-judge\n",
    "\n",
    "As you can see the standard solution includes both the result and the detailed steps required to achieve it. We utilize an LLM agent to evaluate the generated output for completeness and correctness.\n",
    "\n",
    "The agent assigns a score on a scale of 0 to 10, accounting for partially correct answers.\n",
    "\n",
    "We implement the scoring agent with `langchain` as follows:"
   ]
  },
  {
   "cell_type": "code",
   "execution_count": null,
   "metadata": {},
   "outputs": [],
   "source": [
    "import cognify\n",
    "\n",
    "from pydantic import BaseModel\n",
    "from langchain_openai import ChatOpenAI\n",
    "from langchain_core.prompts import ChatPromptTemplate\n",
    "\n",
    "# Initialize the model\n",
    "import dotenv\n",
    "dotenv.load_dotenv()\n",
    "model = ChatOpenAI(model=\"gpt-4o-mini\", temperature=0)\n",
    "\n",
    "# Force agent to respond with a score\n",
    "from langchain.output_parsers import PydanticOutputParser\n",
    "class Assessment(BaseModel):\n",
    "    score: int\n",
    "    \n",
    "parser = PydanticOutputParser(pydantic_object=Assessment)\n",
    "\n",
    "@cognify.register_evaluator\n",
    "def llm_judge(workflow_input, workflow_output, ground_truth):\n",
    "    evaluator_prompt = \"\"\"\n",
    "You are a math problem evaluator. Your task is to grade the the answer to a math proble by assessing its correctness and completeness.\n",
    "\n",
    "You should not solve the problem by yourself, a standard solution will be provided. \n",
    "\n",
    "Please rate the answer with a score between 0 and 10.\n",
    "    \"\"\"\n",
    "    evaluator_template = ChatPromptTemplate.from_messages(\n",
    "        [\n",
    "            (\"system\", evaluator_prompt),\n",
    "            (\"human\", \"problem:\\n{problem}\\n\\nstandard solution:\\n{solution}\\n\\nanswer:\\n{answer}\\n\\nYou response format:\\n{format_instructions}\\n\"),\n",
    "        ]\n",
    "    )\n",
    "    evaluator_agent = evaluator_template | model | parser\n",
    "    assess = evaluator_agent.invoke(\n",
    "        {\n",
    "            \"problem\": workflow_input, \n",
    "            \"answer\": workflow_output, \n",
    "            \"solution\": ground_truth, \n",
    "            \"format_instructions\": parser.get_format_instructions()\n",
    "        }\n",
    "    )\n",
    "    return assess.score"
   ]
  },
  {
   "cell_type": "markdown",
   "metadata": {},
   "source": [
    "### 3.2 Load the Data\n",
    "\n",
    "We provide the subsampled math data in `data._json` file for you to start with."
   ]
  },
  {
   "cell_type": "markdown",
   "metadata": {},
   "source": [
    "The data should be formatted to align with the function signature of both the workflow entry point and the evaluator.\n",
    "\n",
    "Signatures are:\n",
    "- workflow (workflow_input) -> {'workflow_output': ...}\n",
    "- evaluator (workflow_input, workflow_output, ground_truth) -> int\n",
    "\n",
    "The workflow input expects the `workflow_input` field and will forward `workflow_output` to the evaluator. \n",
    "\n",
    "Additionally, the data loader needs to provide `ground_truth` to match the evaluator signature. **Note**: All of these variable names are *customizable* as long as they are consistent with each other.\n",
    "\n",
    "With above rule, each data item should be formatted a tuple of (input, ground truth), each being a dictionary with required fields:\n",
    "\n",
    "```python\n",
    "(\n",
    "    {'workflow_input': ...},\n",
    "    {'ground_truth': ...}\n",
    ")\n",
    "```\n",
    "\n",
    "The complete data loader code is provided below."
   ]
  },
  {
   "cell_type": "code",
   "execution_count": null,
   "metadata": {},
   "outputs": [],
   "source": [
    "import json\n",
    "import random\n",
    "\n",
    "@cognify.register_data_loader\n",
    "def load_data():\n",
    "    with open(\"data._json\", \"r\") as f:\n",
    "        data = json.load(f)\n",
    "        \n",
    "    random.seed(42)\n",
    "    random.shuffle(data) \n",
    "    # format to (input, output) pairs\n",
    "    new_data = []\n",
    "    for d in data:\n",
    "        input_sample = {\n",
    "            'workflow_input': d[\"problem\"],\n",
    "        }\n",
    "        ground_truth = {\n",
    "            'ground_truth': d[\"solution\"],\n",
    "        }\n",
    "        new_data.append((input_sample, ground_truth))\n",
    "    # train, val, test split\n",
    "    return new_data[:30], None, new_data[30:]"
   ]
  },
  {
   "cell_type": "markdown",
   "metadata": {},
   "source": [
    "### 3.3 Config the optimizer\n",
    "\n",
    "Let's use the default configuration to optimize this workflow. This will decide whether or not to add fewshot examples from the training data and whether to apply chain-of-thought prompting to each agent.\n",
    "\n",
    "Additionally, the original workflow use `gpt-4o` for both agents, we also want to tune the model selection to save cost.\n",
    "\n",
    "The final search space:\n",
    "- 2 fewshot examples to add for each agent\n",
    "- whether to apply Chain-of-thought to each agent\n",
    "- select `gpt-4o` or `gpt-4o-mini` for each agent"
   ]
  },
  {
   "cell_type": "code",
   "execution_count": null,
   "metadata": {},
   "outputs": [],
   "source": [
    "from cognify.hub.search import default\n",
    "\n",
    "model_configs = [\n",
    "    # OpenAI models\n",
    "    cognify.LMConfig(model='gpt-4o-mini', kwargs={'temperature': 0, 'max_tokens': 300}),\n",
    "    cognify.LMConfig(model='gpt-4o', kwargs={'temperature': 0, 'max_tokens': 300}),\n",
    "]\n",
    "\n",
    "search_settings = default.create_search(\n",
    "    model_selection_cog=model_configs\n",
    ")"
   ]
  },
  {
   "cell_type": "markdown",
   "metadata": {},
   "source": [
    "## 4 Start the Optimization\n",
    "\n",
    "You can save the above configs in `config.py` file and use Cognify's CLI to fire the optimization with:\n",
    "\n",
    "```console\n",
    "$ cognify optimize workflow.py\n",
    "```\n",
    "\n",
    "Alternatively you can run the following:"
   ]
  },
  {
   "cell_type": "code",
   "execution_count": null,
   "metadata": {},
   "outputs": [],
   "source": [
    "train, val, dev = load_data()\n",
    "\n",
    "opt_cost, pareto_frontier, opt_logs = cognify.optimize(\n",
    "    script_path=\"workflow.py\",\n",
    "    control_param=search_settings,\n",
    "    train_set=train,\n",
    "    val_set=val,\n",
    "    eval_fn=llm_judge,\n",
    "    force=True, # This will overwrite the existing results\n",
    ")"
   ]
  },
  {
   "cell_type": "code",
   "execution_count": null,
   "metadata": {},
   "outputs": [],
   "source": []
  }
 ],
 "metadata": {
  "kernelspec": {
   "display_name": "fresh_env",
   "language": "python",
   "name": "python3"
  },
  "language_info": {
   "codemirror_mode": {
    "name": "ipython",
    "version": 3
   },
   "file_extension": ".py",
   "mimetype": "text/x-python",
   "name": "python",
   "nbconvert_exporter": "python",
   "pygments_lexer": "ipython3",
   "version": "3.8.10"
  }
 },
 "nbformat": 4,
 "nbformat_minor": 2
}
=======
{
 "cells": [
  {
   "cell_type": "markdown",
   "metadata": {},
   "source": [
    "# Math Problem Solving\n",
    "\n",
    "In this example, we build a simple workflow for solving [MATH problems](https://github.com/hendrycks/math). \n",
    "\n",
    "**Example Problen and Solution:**\n",
    "\n",
    "P: The Smith family has 4 sons and 3 daughters. In how many ways can they be seated in a row of 7 chairs such that at least 2 boys are next to each other?\n",
    "\n",
    "S: This problem is a perfect candidate for complementary counting.  It will be fairly difficult to try to count this directly, since there are lots of possible cases (just two are BBBBGGG and BGGBBGB, where B is a boy and G is a girl).  But there is only one way to assign genders to the seating so that no two boys are next to each other, and that is BGBGBGB. If we seat the children as BGBGBGB, then there are 4 factorial orderings for the 4 boys, and 3 factorial orderings for the 3 girls, giving a total of `4! x 3! = 144` seatings for the 7 children. These are the seatings that we don't want, so to count the seatings that we do want, we need to subtract these seatings from the total number of seatings without any restrictions.  Since there are 7 kids, there are 7 factorial ways to seat them. So the answer is \n",
    "\n",
    "```\n",
    "7! - (4! x 3!) = 5040-144 = 4896\n",
    "```\n",
    "\n",
    "\n",
    "The workflow involves 2 agents:\n",
    "- **Modeling (or interpreter) agent**: analyzes the problem and models the problem with equations.\n",
    "- **Solver agent**: focuses on solving the generated model to get the answer.\n",
    "\n",
    "![math](../imgs/math.png)"
   ]
  },
  {
   "cell_type": "markdown",
   "metadata": {},
   "source": [
    "## 1) Setup\n",
    "\n",
    "First, let's set the environment for workflow execution. We use openai model in this example, please set your key in `.env` file as:\n",
    "\n",
    "OPENAI_API_KEY=\"your-openai-key\""
   ]
  },
  {
   "cell_type": "markdown",
   "metadata": {},
   "source": [
    "## 2) Check Math Workflow\n",
    "\n",
    "The implementation is based on `langchain` and is avaibale in `workflow.py`. \n",
    "\n",
    "Try it out with:"
   ]
  },
  {
   "cell_type": "code",
   "execution_count": 1,
   "metadata": {},
   "outputs": [
    {
     "name": "stdout",
     "output_type": "stream",
     "text": [
      "{'answer': \"To solve the problem, we need to analyze the pattern of the student's actions as he opens the lockers.\\n\\n1. **Initial Setup**: There are 1024 lockers, all initially closed.\\n\\n2. **First Pass**: The student opens locker 1, then skips locker 2, opens locker 3, skips locker 4, and so on. This means he opens all odd-numbered lockers on the first pass:\\n   - Opened lockers: 1, 3, 5, ..., 1023 (total of 512 lockers).\\n\\n3. **Turning Around**: When he reaches locker 1024, he turns around and starts back. The first closed locker he encounters is locker 2 (since all odd-numbered lockers are open). He opens locker 2, then skips locker 4, opens locker 6, skips locker 8, and continues this pattern:\\n   - Opened lockers: 2, 6, 10, ..., 1022 (total of 256 lockers).\\n\\n4. **Subsequent Passes**: The student continues this process, alternating between opening the first closed locker he encounters and then skipping the next one. Each time he turns around, he opens lockers in a specific pattern:\\n   - On the third pass, he will open lockers 4, 12, 20, ..., and so on.\\n   - On the fourth pass, he will open lockers 8, 24, 40, ..., and so on.\\n\\n5. **General Pattern**: Each pass can be described as opening lockers that are multiples of \\\\(2^n\\\\) where \\\\(n\\\\) is the pass number (starting from 0). The number of lockers opened in each pass decreases as follows:\\n   - 1st pass: \\\\(2^0 = 1\\\\) (opened 512 lockers)\\n   - 2nd pass: \\\\(2^1 = 2\\\\) (opened 256 lockers)\\n   - 3rd pass: \\\\(2^2 = 4\\\\) (opened 128 lockers)\\n   - 4th pass: \\\\(2^3 = 8\\\\) (opened 64 lockers)\\n   - 5th pass: \\\\(2^4 = 16\\\\) (opened 32 lockers)\\n   - 6th pass: \\\\(2^5 = 32\\\\) (opened 16 lockers)\\n   - 7th pass: \\\\(2^6 = 64\\\\) (opened 8 lockers)\\n   - 8th pass: \\\\(2^7 = 128\\\\) (opened 4 lockers)\\n   - 9th pass: \\\\(2^8 = 256\\\\) (opened 2 lockers)\\n   - 10th pass: \\\\(2^9 = 512\\\\) (opened 1 locker)\\n\\n6. **Final Pass**: The last locker opened will be the last locker he encounters on the final pass. Since he opens lockers in the order of their numbers, the last locker opened will be locker 1024.\\n\\nThus, the number of the last locker he opens is:\\n\\n\\\\[\\n\\\\boxed{1024}\\n\\\\]\"}\n"
     ]
    }
   ],
   "source": [
    "%run workflow.py"
   ]
  },
  {
   "cell_type": "markdown",
   "metadata": {},
   "source": [
    "## 3) Optimize The Workflow\n",
    "\n",
    "The workflow entry point is already registered using annotation `cognify.register_workflow`.\n",
    "\n",
    "Here we configure the optimization pipeline:\n",
    "1. Define the evaluation method\n",
    "2. Define the data loader\n",
    "3. Config the optimizer"
   ]
  },
  {
   "cell_type": "markdown",
   "metadata": {},
   "source": [
    "### 3.1 Use LLM-as-judge\n",
    "\n",
    "As you can see the standard solution includes both the result and the detailed steps required to achieve it. We utilize an LLM agent to evaluate the generated output for completeness and correctness.\n",
    "\n",
    "The agent assigns a score on a scale of 0 to 10, accounting for partially correct answers.\n",
    "\n",
    "We implement the scoring agent with `langchain` as follows:"
   ]
  },
  {
   "cell_type": "code",
   "execution_count": null,
   "metadata": {},
   "outputs": [],
   "source": [
    "import cognify\n",
    "\n",
    "from pydantic import BaseModel\n",
    "from langchain_openai import ChatOpenAI\n",
    "from langchain_core.prompts import ChatPromptTemplate\n",
    "\n",
    "# Initialize the model\n",
    "import dotenv\n",
    "dotenv.load_dotenv()\n",
    "model = ChatOpenAI(model=\"gpt-4o-mini\", temperature=0)\n",
    "\n",
    "# Force agent to respond with a score\n",
    "from langchain.output_parsers import PydanticOutputParser\n",
    "class Assessment(BaseModel):\n",
    "    score: int\n",
    "    \n",
    "parser = PydanticOutputParser(pydantic_object=Assessment)\n",
    "\n",
    "@cognify.register_evaluator\n",
    "def llm_judge(workflow_input, workflow_output, ground_truth):\n",
    "    evaluator_prompt = \"\"\"\n",
    "You are a math problem evaluator. Your task is to grade the the answer to a math proble by assessing its correctness and completeness.\n",
    "\n",
    "You should not solve the problem by yourself, a standard solution will be provided. \n",
    "\n",
    "Please rate the answer with a score between 0 and 10.\n",
    "    \"\"\"\n",
    "    evaluator_template = ChatPromptTemplate.from_messages(\n",
    "        [\n",
    "            (\"system\", evaluator_prompt),\n",
    "            (\"human\", \"problem:\\n{problem}\\n\\nstandard solution:\\n{solution}\\n\\nanswer:\\n{answer}\\n\\nYou response format:\\n{format_instructions}\\n\"),\n",
    "        ]\n",
    "    )\n",
    "    evaluator_agent = evaluator_template | model | parser\n",
    "    assess = evaluator_agent.invoke(\n",
    "        {\n",
    "            \"problem\": workflow_input, \n",
    "            \"answer\": workflow_output, \n",
    "            \"solution\": ground_truth, \n",
    "            \"format_instructions\": parser.get_format_instructions()\n",
    "        }\n",
    "    )\n",
    "    return assess.score"
   ]
  },
  {
   "cell_type": "markdown",
   "metadata": {},
   "source": [
    "### 3.2 Load the Data\n",
    "\n",
    "We provide the subsampled math data in `data._json` file for you to start with."
   ]
  },
  {
   "cell_type": "markdown",
   "metadata": {},
   "source": [
    "The data should be formatted to align with the function signature of both the workflow entry point and the evaluator.\n",
    "\n",
    "Signatures are:\n",
    "- workflow (workflow_input) -> {'workflow_output': ...}\n",
    "- evaluator (workflow_input, workflow_output, ground_truth) -> int\n",
    "\n",
    "The workflow input expects the `workflow_input` field and will forward `workflow_output` to the evaluator. \n",
    "\n",
    "Additionally, the data loader needs to provide `ground_truth` to match the evaluator signature. **Note**: All of these variable names are *customizable* as long as they are consistent with each other.\n",
    "\n",
    "With above rule, each data item should be formatted a tuple of (input, ground truth), each being a dictionary with required fields:\n",
    "\n",
    "```python\n",
    "(\n",
    "    {'workflow_input': ...},\n",
    "    {'ground_truth': ...}\n",
    ")\n",
    "```\n",
    "\n",
    "The complete data loader code is provided below."
   ]
  },
  {
   "cell_type": "code",
   "execution_count": null,
   "metadata": {},
   "outputs": [],
   "source": [
    "import json\n",
    "import random\n",
    "\n",
    "@cognify.register_data_loader\n",
    "def load_data():\n",
    "    with open(\"data._json\", \"r\") as f:\n",
    "        data = json.load(f)\n",
    "        \n",
    "    random.seed(42)\n",
    "    random.shuffle(data) \n",
    "    # format to (input, output) pairs\n",
    "    new_data = []\n",
    "    for d in data:\n",
    "        input_sample = {\n",
    "            'workflow_input': d[\"problem\"],\n",
    "        }\n",
    "        ground_truth = {\n",
    "            'ground_truth': d[\"solution\"],\n",
    "        }\n",
    "        new_data.append((input_sample, ground_truth))\n",
    "    # train, val, test split\n",
    "    return new_data[:30], None, new_data[30:]"
   ]
  },
  {
   "cell_type": "markdown",
   "metadata": {},
   "source": [
    "### 3.3 Config the optimizer\n",
    "\n",
    "Let's use the default configuration to optimize this workflow. This will decide whether or not to add fewshot examples from the training data and whether to apply chain-of-thought prompting to each agent.\n",
    "\n",
    "Additionally, the original workflow use `gpt-4o` for both agents, we also want to tune the model selection to save cost.\n",
    "\n",
    "The final search space:\n",
    "- 2 fewshot examples to add for each agent\n",
    "- whether to apply Chain-of-thought to each agent\n",
    "- select `gpt-4o` or `gpt-4o-mini` for each agent"
   ]
  },
  {
   "cell_type": "code",
   "execution_count": null,
   "metadata": {},
   "outputs": [],
   "source": [
    "from cognify.hub.search import default\n",
    "\n",
    "model_configs = [\n",
    "    # OpenAI models\n",
    "    cognify.LMConfig(model='gpt-4o-mini', kwargs={'temperature': 0, 'max_tokens': 300}),\n",
    "    cognify.LMConfig(model='gpt-4o', kwargs={'temperature': 0, 'max_tokens': 300}),\n",
    "]\n",
    "\n",
    "search_settings = default.create_search(\n",
    "    model_selection_cog=model_configs\n",
    ")"
   ]
  },
  {
   "cell_type": "markdown",
   "metadata": {},
   "source": [
    "## 4) Start the Optimization\n",
    "\n",
    "You can save the above configs in `config.py` file and use Cognify's CLI to fire the optimization with:\n",
    "\n",
    "```console\n",
    "$ cognify optimize workflow.py\n",
    "```\n",
    "\n",
    "Alternatively you can run the following:"
   ]
  },
  {
   "cell_type": "code",
   "execution_count": null,
   "metadata": {},
   "outputs": [],
   "source": [
    "train, val, dev = load_data()\n",
    "\n",
    "opt_cost, pareto_frontier, opt_logs = cognify.optimize(\n",
    "    script_path=\"workflow.py\",\n",
    "    control_param=search_settings,\n",
    "    train_set=train,\n",
    "    val_set=val,\n",
    "    eval_fn=llm_judge,\n",
    "    force=True, # This will overwrite the existing results\n",
    ")"
   ]
  },
  {
   "cell_type": "markdown",
   "metadata": {},
   "source": [
    "## 5) Optimization Results\n",
    "\n",
    "Cognfiy will output each optimized workflow to a `.cog` file. For this workflow, the optimizer applies the following optimizations:\n",
    "- use few-shot examples with GPT-4o-mini for the problem modeling (or interpreter) agent\n",
    "- use few-shot examples for the model solver agent\n",
    "\n",
    "The final optimized workflow is depicted below, with optimizations highlighted in green.\n",
    "\n",
    "![finrobot-opt](../imgs/math_optimized.png)"
   ]
  },
  {
   "cell_type": "markdown",
   "metadata": {},
   "source": [
    "For the modeling agent, the following few-shot examples are selected (outputs truncated for brevity):\n",
    "\n",
    "> **Demonstration 1:**  \n",
    "> \tInput (problem): \"A paperboy delivers newspapers to 10 houses along Main Street. Wishing to save effort, he doesn't always deliver to every house, but to avoid being fired he never misses three consecutive houses..\"  \n",
    ">   \n",
    "> \tReasoning: \"To solve this problem, we can use a combinatorial approach with dynamic programming. Let's define a sequence where each term represents the number of ways the paperboy can deliver newspapers...\"  \n",
    ">   \n",
    "> \tOutput (response): \"To solve the problem, we define `a_n` as the number of ways the paperboy can deliver newspapers to `n` houses such that he never misses three consecutive houses. The base cases are ...\"  \n",
    "\n",
    "> **Demonstration 2:**  \n",
    "> \tInput (problem): \"A drawer in a darkened room contains $100$ red socks, $80$ green socks, $60$ blue socks and $40$ black socks. A youngster selects socks one at a time from the drawer but is unable to see the color...\"  \n",
    ">   \n",
    "> \tReasoning: \"To solve this problem, we need to determine the minimum number of socks that must be selected to ensure that there are at least 10 pairs of socks. A pair is defined as two socks of the same color...\"  \n",
    ">   \n",
    "> \tOutput (response): \"To ensure at least 10 pairs of socks, we consider the worst-case scenario where we form 9 pairs and have additional single socks of other colors. We can have 9 pairs of one color (18 socks)...\"  \n",
    "\n",
    "This example shows how even without explicitly adding reasoning prompts, few-shot examples can learn from the entire optimization process. "
   ]
  },
  {
   "cell_type": "markdown",
   "metadata": {},
   "source": [
    "Check out more details on [how to interpret optimization results](https://cognify-ai.readthedocs.io/en/latest/user_guide/tutorials/interpret.html#detailed-transformation-trace)."
   ]
  }
 ],
 "metadata": {
  "kernelspec": {
   "display_name": "fresh_env",
   "language": "python",
   "name": "python3"
  },
  "language_info": {
   "codemirror_mode": {
    "name": "ipython",
    "version": 3
   },
   "file_extension": ".py",
   "mimetype": "text/x-python",
   "name": "python",
   "nbconvert_exporter": "python",
   "pygments_lexer": "ipython3",
   "version": "3.8.10"
  }
 },
 "nbformat": 4,
 "nbformat_minor": 2
}
>>>>>>> 8bfd2bfd
<|MERGE_RESOLUTION|>--- conflicted
+++ resolved
@@ -1,4 +1,3 @@
-<<<<<<< HEAD
 {
  "cells": [
   {
@@ -13,15 +12,15 @@
     "\n",
     "P: The Smith family has 4 sons and 3 daughters. In how many ways can they be seated in a row of 7 chairs such that at least 2 boys are next to each other?\n",
     "\n",
-    "S: This problem is a perfect candidate for complementary counting.  It will be fairly difficult to try to count this directly, since there are lots of possible cases (just two are BBBBGGG and BGGBBGB, where B is a boy and G is a girl).  But there is only one way to assign genders to the seating so that no two boys are next to each other, and that is BGBGBGB. If we seat the children as BGBGBGB, then there are $4!$ orderings for the 4 boys, and $3!$ orderings for the 3 girls, giving a total of $4! \\times 3! = 144$ seatings for the 7 children. These are the seatings that we don't want, so to count the seatings that we do want, we need to subtract these seatings from the total number of seatings without any restrictions.  Since there are 7 kids, there are $7!$ ways to seat them. So the answer is \n",
-    "\n",
-    "```math\n",
-    "7! - (4! \\times 3!) = 5040-144 = \\boxed{4896}\n",
+    "S: This problem is a perfect candidate for complementary counting.  It will be fairly difficult to try to count this directly, since there are lots of possible cases (just two are BBBBGGG and BGGBBGB, where B is a boy and G is a girl).  But there is only one way to assign genders to the seating so that no two boys are next to each other, and that is BGBGBGB. If we seat the children as BGBGBGB, then there are 4 factorial orderings for the 4 boys, and 3 factorial orderings for the 3 girls, giving a total of `4! x 3! = 144` seatings for the 7 children. These are the seatings that we don't want, so to count the seatings that we do want, we need to subtract these seatings from the total number of seatings without any restrictions.  Since there are 7 kids, there are 7 factorial ways to seat them. So the answer is \n",
+    "\n",
     "```\n",
+    "7! - (4! x 3!) = 5040-144 = 4896\n",
+    "```\n",
     "\n",
     "\n",
     "The workflow involves 2 agents:\n",
-    "- **Interpreter agent**: analyzes the problem and models the problem with equations.\n",
+    "- **Modeling (or interpreter) agent**: analyzes the problem and models the problem with equations.\n",
     "- **Solver agent**: focuses on solving the generated model to get the answer.\n",
     "\n",
     "![math](../imgs/math.png)"
@@ -248,7 +247,7 @@
    "cell_type": "markdown",
    "metadata": {},
    "source": [
-    "## 4 Start the Optimization\n",
+    "## 4) Start the Optimization\n",
     "\n",
     "You can save the above configs in `config.py` file and use Cognify's CLI to fire the optimization with:\n",
     "\n",
@@ -278,11 +277,49 @@
    ]
   },
   {
-   "cell_type": "code",
-   "execution_count": null,
-   "metadata": {},
-   "outputs": [],
-   "source": []
+   "cell_type": "markdown",
+   "metadata": {},
+   "source": [
+    "## 5) Optimization Results\n",
+    "\n",
+    "Cognfiy will output each optimized workflow to a `.cog` file. For this workflow, the optimizer applies the following optimizations:\n",
+    "- use few-shot examples with GPT-4o-mini for the problem modeling (or interpreter) agent\n",
+    "- use few-shot examples for the model solver agent\n",
+    "\n",
+    "The final optimized workflow is depicted below, with optimizations highlighted in green.\n",
+    "\n",
+    "![finrobot-opt](../imgs/math_optimized.png)"
+   ]
+  },
+  {
+   "cell_type": "markdown",
+   "metadata": {},
+   "source": [
+    "For the modeling agent, the following few-shot examples are selected (outputs truncated for brevity):\n",
+    "\n",
+    "> **Demonstration 1:**  \n",
+    "> \tInput (problem): \"A paperboy delivers newspapers to 10 houses along Main Street. Wishing to save effort, he doesn't always deliver to every house, but to avoid being fired he never misses three consecutive houses..\"  \n",
+    ">   \n",
+    "> \tReasoning: \"To solve this problem, we can use a combinatorial approach with dynamic programming. Let's define a sequence where each term represents the number of ways the paperboy can deliver newspapers...\"  \n",
+    ">   \n",
+    "> \tOutput (response): \"To solve the problem, we define `a_n` as the number of ways the paperboy can deliver newspapers to `n` houses such that he never misses three consecutive houses. The base cases are ...\"  \n",
+    "\n",
+    "> **Demonstration 2:**  \n",
+    "> \tInput (problem): \"A drawer in a darkened room contains $100$ red socks, $80$ green socks, $60$ blue socks and $40$ black socks. A youngster selects socks one at a time from the drawer but is unable to see the color...\"  \n",
+    ">   \n",
+    "> \tReasoning: \"To solve this problem, we need to determine the minimum number of socks that must be selected to ensure that there are at least 10 pairs of socks. A pair is defined as two socks of the same color...\"  \n",
+    ">   \n",
+    "> \tOutput (response): \"To ensure at least 10 pairs of socks, we consider the worst-case scenario where we form 9 pairs and have additional single socks of other colors. We can have 9 pairs of one color (18 socks)...\"  \n",
+    "\n",
+    "This example shows how even without explicitly adding reasoning prompts, few-shot examples can learn from the entire optimization process. "
+   ]
+  },
+  {
+   "cell_type": "markdown",
+   "metadata": {},
+   "source": [
+    "Check out more details on [how to interpret optimization results](https://cognify-ai.readthedocs.io/en/latest/user_guide/tutorials/interpret.html#detailed-transformation-trace)."
+   ]
   }
  ],
  "metadata": {
@@ -306,352 +343,4 @@
  },
  "nbformat": 4,
  "nbformat_minor": 2
-}
-=======
-{
- "cells": [
-  {
-   "cell_type": "markdown",
-   "metadata": {},
-   "source": [
-    "# Math Problem Solving\n",
-    "\n",
-    "In this example, we build a simple workflow for solving [MATH problems](https://github.com/hendrycks/math). \n",
-    "\n",
-    "**Example Problen and Solution:**\n",
-    "\n",
-    "P: The Smith family has 4 sons and 3 daughters. In how many ways can they be seated in a row of 7 chairs such that at least 2 boys are next to each other?\n",
-    "\n",
-    "S: This problem is a perfect candidate for complementary counting.  It will be fairly difficult to try to count this directly, since there are lots of possible cases (just two are BBBBGGG and BGGBBGB, where B is a boy and G is a girl).  But there is only one way to assign genders to the seating so that no two boys are next to each other, and that is BGBGBGB. If we seat the children as BGBGBGB, then there are 4 factorial orderings for the 4 boys, and 3 factorial orderings for the 3 girls, giving a total of `4! x 3! = 144` seatings for the 7 children. These are the seatings that we don't want, so to count the seatings that we do want, we need to subtract these seatings from the total number of seatings without any restrictions.  Since there are 7 kids, there are 7 factorial ways to seat them. So the answer is \n",
-    "\n",
-    "```\n",
-    "7! - (4! x 3!) = 5040-144 = 4896\n",
-    "```\n",
-    "\n",
-    "\n",
-    "The workflow involves 2 agents:\n",
-    "- **Modeling (or interpreter) agent**: analyzes the problem and models the problem with equations.\n",
-    "- **Solver agent**: focuses on solving the generated model to get the answer.\n",
-    "\n",
-    "![math](../imgs/math.png)"
-   ]
-  },
-  {
-   "cell_type": "markdown",
-   "metadata": {},
-   "source": [
-    "## 1) Setup\n",
-    "\n",
-    "First, let's set the environment for workflow execution. We use openai model in this example, please set your key in `.env` file as:\n",
-    "\n",
-    "OPENAI_API_KEY=\"your-openai-key\""
-   ]
-  },
-  {
-   "cell_type": "markdown",
-   "metadata": {},
-   "source": [
-    "## 2) Check Math Workflow\n",
-    "\n",
-    "The implementation is based on `langchain` and is avaibale in `workflow.py`. \n",
-    "\n",
-    "Try it out with:"
-   ]
-  },
-  {
-   "cell_type": "code",
-   "execution_count": 1,
-   "metadata": {},
-   "outputs": [
-    {
-     "name": "stdout",
-     "output_type": "stream",
-     "text": [
-      "{'answer': \"To solve the problem, we need to analyze the pattern of the student's actions as he opens the lockers.\\n\\n1. **Initial Setup**: There are 1024 lockers, all initially closed.\\n\\n2. **First Pass**: The student opens locker 1, then skips locker 2, opens locker 3, skips locker 4, and so on. This means he opens all odd-numbered lockers on the first pass:\\n   - Opened lockers: 1, 3, 5, ..., 1023 (total of 512 lockers).\\n\\n3. **Turning Around**: When he reaches locker 1024, he turns around and starts back. The first closed locker he encounters is locker 2 (since all odd-numbered lockers are open). He opens locker 2, then skips locker 4, opens locker 6, skips locker 8, and continues this pattern:\\n   - Opened lockers: 2, 6, 10, ..., 1022 (total of 256 lockers).\\n\\n4. **Subsequent Passes**: The student continues this process, alternating between opening the first closed locker he encounters and then skipping the next one. Each time he turns around, he opens lockers in a specific pattern:\\n   - On the third pass, he will open lockers 4, 12, 20, ..., and so on.\\n   - On the fourth pass, he will open lockers 8, 24, 40, ..., and so on.\\n\\n5. **General Pattern**: Each pass can be described as opening lockers that are multiples of \\\\(2^n\\\\) where \\\\(n\\\\) is the pass number (starting from 0). The number of lockers opened in each pass decreases as follows:\\n   - 1st pass: \\\\(2^0 = 1\\\\) (opened 512 lockers)\\n   - 2nd pass: \\\\(2^1 = 2\\\\) (opened 256 lockers)\\n   - 3rd pass: \\\\(2^2 = 4\\\\) (opened 128 lockers)\\n   - 4th pass: \\\\(2^3 = 8\\\\) (opened 64 lockers)\\n   - 5th pass: \\\\(2^4 = 16\\\\) (opened 32 lockers)\\n   - 6th pass: \\\\(2^5 = 32\\\\) (opened 16 lockers)\\n   - 7th pass: \\\\(2^6 = 64\\\\) (opened 8 lockers)\\n   - 8th pass: \\\\(2^7 = 128\\\\) (opened 4 lockers)\\n   - 9th pass: \\\\(2^8 = 256\\\\) (opened 2 lockers)\\n   - 10th pass: \\\\(2^9 = 512\\\\) (opened 1 locker)\\n\\n6. **Final Pass**: The last locker opened will be the last locker he encounters on the final pass. Since he opens lockers in the order of their numbers, the last locker opened will be locker 1024.\\n\\nThus, the number of the last locker he opens is:\\n\\n\\\\[\\n\\\\boxed{1024}\\n\\\\]\"}\n"
-     ]
-    }
-   ],
-   "source": [
-    "%run workflow.py"
-   ]
-  },
-  {
-   "cell_type": "markdown",
-   "metadata": {},
-   "source": [
-    "## 3) Optimize The Workflow\n",
-    "\n",
-    "The workflow entry point is already registered using annotation `cognify.register_workflow`.\n",
-    "\n",
-    "Here we configure the optimization pipeline:\n",
-    "1. Define the evaluation method\n",
-    "2. Define the data loader\n",
-    "3. Config the optimizer"
-   ]
-  },
-  {
-   "cell_type": "markdown",
-   "metadata": {},
-   "source": [
-    "### 3.1 Use LLM-as-judge\n",
-    "\n",
-    "As you can see the standard solution includes both the result and the detailed steps required to achieve it. We utilize an LLM agent to evaluate the generated output for completeness and correctness.\n",
-    "\n",
-    "The agent assigns a score on a scale of 0 to 10, accounting for partially correct answers.\n",
-    "\n",
-    "We implement the scoring agent with `langchain` as follows:"
-   ]
-  },
-  {
-   "cell_type": "code",
-   "execution_count": null,
-   "metadata": {},
-   "outputs": [],
-   "source": [
-    "import cognify\n",
-    "\n",
-    "from pydantic import BaseModel\n",
-    "from langchain_openai import ChatOpenAI\n",
-    "from langchain_core.prompts import ChatPromptTemplate\n",
-    "\n",
-    "# Initialize the model\n",
-    "import dotenv\n",
-    "dotenv.load_dotenv()\n",
-    "model = ChatOpenAI(model=\"gpt-4o-mini\", temperature=0)\n",
-    "\n",
-    "# Force agent to respond with a score\n",
-    "from langchain.output_parsers import PydanticOutputParser\n",
-    "class Assessment(BaseModel):\n",
-    "    score: int\n",
-    "    \n",
-    "parser = PydanticOutputParser(pydantic_object=Assessment)\n",
-    "\n",
-    "@cognify.register_evaluator\n",
-    "def llm_judge(workflow_input, workflow_output, ground_truth):\n",
-    "    evaluator_prompt = \"\"\"\n",
-    "You are a math problem evaluator. Your task is to grade the the answer to a math proble by assessing its correctness and completeness.\n",
-    "\n",
-    "You should not solve the problem by yourself, a standard solution will be provided. \n",
-    "\n",
-    "Please rate the answer with a score between 0 and 10.\n",
-    "    \"\"\"\n",
-    "    evaluator_template = ChatPromptTemplate.from_messages(\n",
-    "        [\n",
-    "            (\"system\", evaluator_prompt),\n",
-    "            (\"human\", \"problem:\\n{problem}\\n\\nstandard solution:\\n{solution}\\n\\nanswer:\\n{answer}\\n\\nYou response format:\\n{format_instructions}\\n\"),\n",
-    "        ]\n",
-    "    )\n",
-    "    evaluator_agent = evaluator_template | model | parser\n",
-    "    assess = evaluator_agent.invoke(\n",
-    "        {\n",
-    "            \"problem\": workflow_input, \n",
-    "            \"answer\": workflow_output, \n",
-    "            \"solution\": ground_truth, \n",
-    "            \"format_instructions\": parser.get_format_instructions()\n",
-    "        }\n",
-    "    )\n",
-    "    return assess.score"
-   ]
-  },
-  {
-   "cell_type": "markdown",
-   "metadata": {},
-   "source": [
-    "### 3.2 Load the Data\n",
-    "\n",
-    "We provide the subsampled math data in `data._json` file for you to start with."
-   ]
-  },
-  {
-   "cell_type": "markdown",
-   "metadata": {},
-   "source": [
-    "The data should be formatted to align with the function signature of both the workflow entry point and the evaluator.\n",
-    "\n",
-    "Signatures are:\n",
-    "- workflow (workflow_input) -> {'workflow_output': ...}\n",
-    "- evaluator (workflow_input, workflow_output, ground_truth) -> int\n",
-    "\n",
-    "The workflow input expects the `workflow_input` field and will forward `workflow_output` to the evaluator. \n",
-    "\n",
-    "Additionally, the data loader needs to provide `ground_truth` to match the evaluator signature. **Note**: All of these variable names are *customizable* as long as they are consistent with each other.\n",
-    "\n",
-    "With above rule, each data item should be formatted a tuple of (input, ground truth), each being a dictionary with required fields:\n",
-    "\n",
-    "```python\n",
-    "(\n",
-    "    {'workflow_input': ...},\n",
-    "    {'ground_truth': ...}\n",
-    ")\n",
-    "```\n",
-    "\n",
-    "The complete data loader code is provided below."
-   ]
-  },
-  {
-   "cell_type": "code",
-   "execution_count": null,
-   "metadata": {},
-   "outputs": [],
-   "source": [
-    "import json\n",
-    "import random\n",
-    "\n",
-    "@cognify.register_data_loader\n",
-    "def load_data():\n",
-    "    with open(\"data._json\", \"r\") as f:\n",
-    "        data = json.load(f)\n",
-    "        \n",
-    "    random.seed(42)\n",
-    "    random.shuffle(data) \n",
-    "    # format to (input, output) pairs\n",
-    "    new_data = []\n",
-    "    for d in data:\n",
-    "        input_sample = {\n",
-    "            'workflow_input': d[\"problem\"],\n",
-    "        }\n",
-    "        ground_truth = {\n",
-    "            'ground_truth': d[\"solution\"],\n",
-    "        }\n",
-    "        new_data.append((input_sample, ground_truth))\n",
-    "    # train, val, test split\n",
-    "    return new_data[:30], None, new_data[30:]"
-   ]
-  },
-  {
-   "cell_type": "markdown",
-   "metadata": {},
-   "source": [
-    "### 3.3 Config the optimizer\n",
-    "\n",
-    "Let's use the default configuration to optimize this workflow. This will decide whether or not to add fewshot examples from the training data and whether to apply chain-of-thought prompting to each agent.\n",
-    "\n",
-    "Additionally, the original workflow use `gpt-4o` for both agents, we also want to tune the model selection to save cost.\n",
-    "\n",
-    "The final search space:\n",
-    "- 2 fewshot examples to add for each agent\n",
-    "- whether to apply Chain-of-thought to each agent\n",
-    "- select `gpt-4o` or `gpt-4o-mini` for each agent"
-   ]
-  },
-  {
-   "cell_type": "code",
-   "execution_count": null,
-   "metadata": {},
-   "outputs": [],
-   "source": [
-    "from cognify.hub.search import default\n",
-    "\n",
-    "model_configs = [\n",
-    "    # OpenAI models\n",
-    "    cognify.LMConfig(model='gpt-4o-mini', kwargs={'temperature': 0, 'max_tokens': 300}),\n",
-    "    cognify.LMConfig(model='gpt-4o', kwargs={'temperature': 0, 'max_tokens': 300}),\n",
-    "]\n",
-    "\n",
-    "search_settings = default.create_search(\n",
-    "    model_selection_cog=model_configs\n",
-    ")"
-   ]
-  },
-  {
-   "cell_type": "markdown",
-   "metadata": {},
-   "source": [
-    "## 4) Start the Optimization\n",
-    "\n",
-    "You can save the above configs in `config.py` file and use Cognify's CLI to fire the optimization with:\n",
-    "\n",
-    "```console\n",
-    "$ cognify optimize workflow.py\n",
-    "```\n",
-    "\n",
-    "Alternatively you can run the following:"
-   ]
-  },
-  {
-   "cell_type": "code",
-   "execution_count": null,
-   "metadata": {},
-   "outputs": [],
-   "source": [
-    "train, val, dev = load_data()\n",
-    "\n",
-    "opt_cost, pareto_frontier, opt_logs = cognify.optimize(\n",
-    "    script_path=\"workflow.py\",\n",
-    "    control_param=search_settings,\n",
-    "    train_set=train,\n",
-    "    val_set=val,\n",
-    "    eval_fn=llm_judge,\n",
-    "    force=True, # This will overwrite the existing results\n",
-    ")"
-   ]
-  },
-  {
-   "cell_type": "markdown",
-   "metadata": {},
-   "source": [
-    "## 5) Optimization Results\n",
-    "\n",
-    "Cognfiy will output each optimized workflow to a `.cog` file. For this workflow, the optimizer applies the following optimizations:\n",
-    "- use few-shot examples with GPT-4o-mini for the problem modeling (or interpreter) agent\n",
-    "- use few-shot examples for the model solver agent\n",
-    "\n",
-    "The final optimized workflow is depicted below, with optimizations highlighted in green.\n",
-    "\n",
-    "![finrobot-opt](../imgs/math_optimized.png)"
-   ]
-  },
-  {
-   "cell_type": "markdown",
-   "metadata": {},
-   "source": [
-    "For the modeling agent, the following few-shot examples are selected (outputs truncated for brevity):\n",
-    "\n",
-    "> **Demonstration 1:**  \n",
-    "> \tInput (problem): \"A paperboy delivers newspapers to 10 houses along Main Street. Wishing to save effort, he doesn't always deliver to every house, but to avoid being fired he never misses three consecutive houses..\"  \n",
-    ">   \n",
-    "> \tReasoning: \"To solve this problem, we can use a combinatorial approach with dynamic programming. Let's define a sequence where each term represents the number of ways the paperboy can deliver newspapers...\"  \n",
-    ">   \n",
-    "> \tOutput (response): \"To solve the problem, we define `a_n` as the number of ways the paperboy can deliver newspapers to `n` houses such that he never misses three consecutive houses. The base cases are ...\"  \n",
-    "\n",
-    "> **Demonstration 2:**  \n",
-    "> \tInput (problem): \"A drawer in a darkened room contains $100$ red socks, $80$ green socks, $60$ blue socks and $40$ black socks. A youngster selects socks one at a time from the drawer but is unable to see the color...\"  \n",
-    ">   \n",
-    "> \tReasoning: \"To solve this problem, we need to determine the minimum number of socks that must be selected to ensure that there are at least 10 pairs of socks. A pair is defined as two socks of the same color...\"  \n",
-    ">   \n",
-    "> \tOutput (response): \"To ensure at least 10 pairs of socks, we consider the worst-case scenario where we form 9 pairs and have additional single socks of other colors. We can have 9 pairs of one color (18 socks)...\"  \n",
-    "\n",
-    "This example shows how even without explicitly adding reasoning prompts, few-shot examples can learn from the entire optimization process. "
-   ]
-  },
-  {
-   "cell_type": "markdown",
-   "metadata": {},
-   "source": [
-    "Check out more details on [how to interpret optimization results](https://cognify-ai.readthedocs.io/en/latest/user_guide/tutorials/interpret.html#detailed-transformation-trace)."
-   ]
-  }
- ],
- "metadata": {
-  "kernelspec": {
-   "display_name": "fresh_env",
-   "language": "python",
-   "name": "python3"
-  },
-  "language_info": {
-   "codemirror_mode": {
-    "name": "ipython",
-    "version": 3
-   },
-   "file_extension": ".py",
-   "mimetype": "text/x-python",
-   "name": "python",
-   "nbconvert_exporter": "python",
-   "pygments_lexer": "ipython3",
-   "version": "3.8.10"
-  }
- },
- "nbformat": 4,
- "nbformat_minor": 2
-}
->>>>>>> 8bfd2bfd
+}