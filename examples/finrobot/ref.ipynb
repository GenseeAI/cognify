--- conflicted
+++ resolved
@@ -1,4 +1,3 @@
-<<<<<<< HEAD
 {
  "cells": [
   {
@@ -193,11 +192,79 @@
     "    force=True, # This will overwrite logs for any existing results\n",
     ")"
    ]
+  },
+  {
+   "cell_type": "markdown",
+   "metadata": {},
+   "source": [
+    "## 6. Optimization Results\n",
+    "\n",
+    "Cognfiy will output each optimized workflow to a `.cog` file. For this dynamic workflow, the optimizer applies the following optimizations to specific agents:\n",
+    "- use GPT-4o-mini for the Momentum Factor Researcher, Sentiment Factor Researcher, and Macro Factor Researcher\n",
+    "- use chain-of-thought reasoning __and__ GPT-4o-mini for the Growth Factor Researcher, Portfolio Manager, and Liquidity Factor Researcher\n",
+    "- use Llama 3.1-8B for the Volatility Factor Researcher, Quality Factor Researcher, and Value Factor Researcher \n",
+    "- use chain-of-thought reasoning __and__ Llama 3.1-8B for the Quantitative Analyst and Financial Data Specialist\n",
+    "- use GPT-4o-mini and add few-shot examples for the Group Leader\n",
+    "\n",
+    "The final optimized workflow is depicted below, with optimizations highlighted in green.\n",
+    "\n",
+    "![finrobot-opt](../imgs/finrobot_optimized.png)"
+   ]
+  },
+  {
+   "cell_type": "markdown",
+   "metadata": {},
+   "source": [
+    "The few-shot examples for the group leader contain information about the task, current loop history (i.e., which agents have been called so far to accomplish this task), and remaining loop budget (i.e. how many more agents can be called to accomplish this task). Here are the 4 examples inserted into the prompt:\n",
+    "\n",
+    "> **Demonstration 1:**  \n",
+    "> \tInput (task): \"Does the news headline talk about a general event (apart from prices) in the past? Please choose an answer from {Yes/No}. \\n Gold futures edge up after two-session decline\"  \n",
+    ">   \n",
+    "> \tInput (project_history): \"\\n---- Step 1 ----\\nOrder: Sentiment_Factor_Researcher - Analyze the sentiment of the news headline to determine if it discusses a general event in the past.\\nMember Response: To analyze the sentiment of...\" (truncated for brevity)  \n",
+    ">   \n",
+    "> \tInput (remaining_order_budget): \"1\"  \n",
+    "> \t\n",
+    "> \tOutput (solution): \"No\"  \n",
+    "\n",
+    "> **Demonstration 2:**  \n",
+    "> \tInput (task): \"Offer your thoughts or opinion on the input financial query or topic using your financial background.\\nWould the purchase of a car for a business through the use of a business loan be considered a business...\" (truncated for brevity)  \n",
+    ">   \n",
+    "> \tInput (project_history): \"Empty\"  \n",
+    ">   \n",
+    "> \tInput (remaining_order_budget): \"3\"  \n",
+    "> \t \n",
+    "> \tOutput (solution): \"Yes, the purchase of a car for a business through the use of a business loan would be considered a business expense. The cost of the car can be...\" (truncated for brevity)  \n",
+    "\n",
+    "> **Demonstration 3:**  \n",
+    "> \tInput (task): \"Based on your financial expertise, provide your response or viewpoint on the given financial question or topic. The response format is open.\\nHow can I estimate business taxes / filing fees for a business...\" (truncated for brevity)  \n",
+    ">   \n",
+    "> \tInput (project_history): \"\\n---- Step 1 ----\\nOrder: Financial_Data_Specialist - Gather information on typical business taxes and filing fees for businesses with $0 income.\\nMember Response: Typical Business Taxes and Filing Fees...\" (truncated for brevity)  \n",
+    ">   \n",
+    "> \tInput (remaining_order_budget): \"2\"  \n",
+    "> \t\n",
+    "> \tOutput (solution): \"For a business with $0 income, the typical business taxes and filing fees include:\\n\\n1. Business Registration Fees: These fees vary by state...\"  (truncated for brevity)\n",
+    "\n",
+    "> **Demonstration 4:**  \n",
+    "> \tInput (task): \"Offer your insights or judgment on the input financial query or topic using your financial expertise. Reply as normal question answering\\n30% share in business\"  \n",
+    ">   \n",
+    "> \tInput (project_history): \"Empty\"  \n",
+    ">   \n",
+    "> \tInput (remaining_order_budget): \"3\"  \n",
+    "> \t\n",
+    "> \tOutput (solution): \"To offer insights on a 30% share in a business, it is essential to evaluate the overall valuation of the business, the potential for growth...\"  (truncated for brevity)\n"
+   ]
+  },
+  {
+   "cell_type": "markdown",
+   "metadata": {},
+   "source": [
+    "Check out more details on [how to interpret optimization results](https://cognify-ai.readthedocs.io/en/latest/user_guide/tutorials/interpret.html#detailed-transformation-trace)."
+   ]
   }
  ],
  "metadata": {
   "kernelspec": {
-   "display_name": "cog-source",
+   "display_name": "Python 3",
    "language": "python",
    "name": "python3"
   },
@@ -216,292 +283,4 @@
  },
  "nbformat": 4,
  "nbformat_minor": 2
-}
-=======
-{
- "cells": [
-  {
-   "cell_type": "markdown",
-   "metadata": {},
-   "source": [
-    "# Financial Analysis\n",
-    "\n",
-    "In this example, we optimize a workflow for [FinRobot](https://github.com/AI4Finance-Foundation/FinRobot), an agentic application that performs several complex tasks, including market forecasting, document analysis, and portfolio management. \n",
-    "\n",
-    "This workflow is very dynamic. There is a group leader that can call upon 11 possible agents in any order it chooses. This means there can be a different LLM pipeline for each end-user request. The leader will loop over different agents from the agent pool until it determines that the task is complete."
-   ]
-  },
-  {
-   "cell_type": "markdown",
-   "metadata": {},
-   "source": [
-    "![finrobot](../imgs/finrobot.png)"
-   ]
-  },
-  {
-   "cell_type": "markdown",
-   "metadata": {},
-   "source": [
-    "## 1. Setup\n",
-    "\n",
-    "First, set the environment variable for your `OPENAI_API_KEY`. Then, execute `./prepare_data.sh`. This loads the [FinGPT Dataset](https://huggingface.co/FinGPT) from HuggingFace. Then, import Cognify."
-   ]
-  },
-  {
-   "cell_type": "code",
-   "execution_count": 8,
-   "metadata": {},
-   "outputs": [],
-   "source": [
-    "import cognify"
-   ]
-  },
-  {
-   "cell_type": "markdown",
-   "metadata": {},
-   "source": [
-    "## 2. Data loader\n",
-    "\n",
-    "The original dataset contains a variety of tasks. Specifically, we look at sentiment analysis, headline classification, and financial QA (FiQA). To conduct a holistic assessment of the workflow, we combine these datasets into a single dataset."
-   ]
-  },
-  {
-   "cell_type": "code",
-   "execution_count": 9,
-   "metadata": {},
-   "outputs": [],
-   "source": [
-    "import pandas as pd\n",
-    "\n",
-    "def load_specific_data(task, mode):\n",
-    "    sentiment_df = pd.read_parquet(f\"data/{task}.parquet\")\n",
-    "    data = []\n",
-    "    for i, row in sentiment_df.iterrows():\n",
-    "        input = {\n",
-    "            'task': row['instruction'] + \"\\n\" + row['input'],\n",
-    "            'mode': mode\n",
-    "        }\n",
-    "        output = {\n",
-    "            'label': row['output']\n",
-    "        }\n",
-    "        data.append((input, output))\n",
-    "        if i == 99:\n",
-    "            break\n",
-    "    return data\n",
-    "\n",
-    "@cognify.register_data_loader\n",
-    "def load_all_data():\n",
-    "    sentiment_data = load_specific_data('sentiment', 'sentiment_analysis')\n",
-    "    headline_data = load_specific_data('headline', 'headline_classification')\n",
-    "    fiqa_data = load_specific_data('fiqa', 'fiqa')\n",
-    "\n",
-    "    trainset = sentiment_data[:70] + headline_data[:70] + fiqa_data[:70]\n",
-    "    devset = sentiment_data[70:85] + headline_data[70:85] + fiqa_data[70:85]\n",
-    "    testset = sentiment_data[85:] + headline_data[85:] + fiqa_data[85:]\n",
-    "    return trainset, devset, testset"
-   ]
-  },
-  {
-   "cell_type": "markdown",
-   "metadata": {},
-   "source": [
-    "## 3. Evaluator"
-   ]
-  },
-  {
-   "cell_type": "markdown",
-   "metadata": {},
-   "source": [
-    "For sentiment analysis and headline classification, we use F1-score as the evaluator. For FiQA, we use LLM-as-judge. "
-   ]
-  },
-  {
-   "cell_type": "code",
-   "execution_count": 10,
-   "metadata": {},
-   "outputs": [],
-   "source": [
-    "import json\n",
-    "import litellm\n",
-    "from cognify.hub.evaluators import f1_score_str\n",
-    "\n",
-    "def evaluate_sentiment(answer, label):\n",
-    "    return f1_score_str(answer, label)\n",
-    "\n",
-    "def evaluate_headline(answer, label):\n",
-    "    return f1_score_str(answer, label)\n",
-    "\n",
-    "from pydantic import BaseModel\n",
-    "class Assessment(BaseModel):\n",
-    "    success: bool\n",
-    "\n",
-    "def evaluate_fiqa(answer, label, task):\n",
-    "    system_prompt=\"Given the question and the ground truth, evaluate if the response answers the question.\"\n",
-    "    messages = [{\"role\": \"system\", \"content\": system_prompt},\n",
-    "                {\"role\": \"user\", \"content\": \"You're given the following inputs:\\n\\nQuestion: \" + task + \"\\n\\nGround Truth: \" + label + \"\\n\\nResponse: \" + answer}]\n",
-    "    response = litellm.completion('gpt-4o-mini', messages=messages, temperature=0, response_format=Assessment)\n",
-    "    assessment = json.loads(response.choices[0].message.content)\n",
-    "    return int(assessment['success'])\n",
-    "\n",
-    "@cognify.register_evaluator\n",
-    "def evaluate_all_tasks(answer, label, mode, task):\n",
-    "    if mode == 'sentiment_analysis':\n",
-    "        return evaluate_sentiment(answer, label)\n",
-    "    elif mode == 'headline_classification':\n",
-    "        return evaluate_headline(answer, label)\n",
-    "    elif mode == 'fiqa':\n",
-    "        return evaluate_fiqa(answer, label, task)\n",
-    "    else:\n",
-    "        raise ValueError(f\"Invalid mode: {mode}\")"
-   ]
-  },
-  {
-   "cell_type": "markdown",
-   "metadata": {},
-   "source": [
-    "## 4. Configuring the Optimizer\n",
-    "\n",
-    "For this task, we stick with the default search settings. This searches over whether to include Chain-of-Thought reasoning and/or few-shot examples for each agent."
-   ]
-  },
-  {
-   "cell_type": "code",
-   "execution_count": null,
-   "metadata": {},
-   "outputs": [],
-   "source": [
-    "from cognify.hub.search import default\n",
-    "\n",
-    "search_settings = default.create_search(\n",
-    "    search_type='light',\n",
-    "    n_trials=10,\n",
-    "    opt_log_dir=\"optimization_results\",\n",
-    "    evaluator_batch_size=20,\n",
-    ")"
-   ]
-  },
-  {
-   "cell_type": "markdown",
-   "metadata": {},
-   "source": [
-    "## 5. Optimize the Workflow\n",
-    "\n",
-    "The code blocks above are provided in `config.py`, along with the workflow itself in `workflow.py`. We recommend using the Cognify command-line interface (CLI) to start the optimization, like so:\n",
-    "\n",
-    "```console\n",
-    "$ cognify optimize workflow.py\n",
-    "```\n",
-    "\n",
-    "Alternatively, you can run the following cell (**warning**: this workflow may run for quite some time):"
-   ]
-  },
-  {
-   "cell_type": "code",
-   "execution_count": null,
-   "metadata": {},
-   "outputs": [],
-   "source": [
-    "train, val, dev = load_all_data()\n",
-    "\n",
-    "opt_cost, pareto_frontier, opt_logs = cognify.optimize(\n",
-    "    script_path=\"workflow.py\",\n",
-    "    control_param=search_settings,\n",
-    "    train_set=train,\n",
-    "    val_set=val,\n",
-    "    eval_fn=evaluate_all_tasks,\n",
-    "    force=True, # This will overwrite logs for any existing results\n",
-    ")"
-   ]
-  },
-  {
-   "cell_type": "markdown",
-   "metadata": {},
-   "source": [
-    "## 6. Optimization Results\n",
-    "\n",
-    "Cognfiy will output each optimized workflow to a `.cog` file. For this dynamic workflow, the optimizer applies the following optimizations to specific agents:\n",
-    "- use GPT-4o-mini for the Momentum Factor Researcher, Sentiment Factor Researcher, and Macro Factor Researcher\n",
-    "- use chain-of-thought reasoning __and__ GPT-4o-mini for the Growth Factor Researcher, Portfolio Manager, and Liquidity Factor Researcher\n",
-    "- use Llama 3.1-8B for the Volatility Factor Researcher, Quality Factor Researcher, and Value Factor Researcher \n",
-    "- use chain-of-thought reasoning __and__ Llama 3.1-8B for the Quantitative Analyst and Financial Data Specialist\n",
-    "- use GPT-4o-mini and add few-shot examples for the Group Leader\n",
-    "\n",
-    "The final optimized workflow is depicted below, with optimizations highlighted in green.\n",
-    "\n",
-    "![finrobot-opt](../imgs/finrobot_optimized.png)"
-   ]
-  },
-  {
-   "cell_type": "markdown",
-   "metadata": {},
-   "source": [
-    "The few-shot examples for the group leader contain information about the task, current loop history (i.e., which agents have been called so far to accomplish this task), and remaining loop budget (i.e. how many more agents can be called to accomplish this task). Here are the 4 examples inserted into the prompt:\n",
-    "\n",
-    "> **Demonstration 1:**  \n",
-    "> \tInput (task): \"Does the news headline talk about a general event (apart from prices) in the past? Please choose an answer from {Yes/No}. \\n Gold futures edge up after two-session decline\"  \n",
-    ">   \n",
-    "> \tInput (project_history): \"\\n---- Step 1 ----\\nOrder: Sentiment_Factor_Researcher - Analyze the sentiment of the news headline to determine if it discusses a general event in the past.\\nMember Response: To analyze the sentiment of...\" (truncated for brevity)  \n",
-    ">   \n",
-    "> \tInput (remaining_order_budget): \"1\"  \n",
-    "> \t\n",
-    "> \tOutput (solution): \"No\"  \n",
-    "\n",
-    "> **Demonstration 2:**  \n",
-    "> \tInput (task): \"Offer your thoughts or opinion on the input financial query or topic using your financial background.\\nWould the purchase of a car for a business through the use of a business loan be considered a business...\" (truncated for brevity)  \n",
-    ">   \n",
-    "> \tInput (project_history): \"Empty\"  \n",
-    ">   \n",
-    "> \tInput (remaining_order_budget): \"3\"  \n",
-    "> \t \n",
-    "> \tOutput (solution): \"Yes, the purchase of a car for a business through the use of a business loan would be considered a business expense. The cost of the car can be...\" (truncated for brevity)  \n",
-    "\n",
-    "> **Demonstration 3:**  \n",
-    "> \tInput (task): \"Based on your financial expertise, provide your response or viewpoint on the given financial question or topic. The response format is open.\\nHow can I estimate business taxes / filing fees for a business...\" (truncated for brevity)  \n",
-    ">   \n",
-    "> \tInput (project_history): \"\\n---- Step 1 ----\\nOrder: Financial_Data_Specialist - Gather information on typical business taxes and filing fees for businesses with $0 income.\\nMember Response: Typical Business Taxes and Filing Fees...\" (truncated for brevity)  \n",
-    ">   \n",
-    "> \tInput (remaining_order_budget): \"2\"  \n",
-    "> \t\n",
-    "> \tOutput (solution): \"For a business with $0 income, the typical business taxes and filing fees include:\\n\\n1. Business Registration Fees: These fees vary by state...\"  (truncated for brevity)\n",
-    "\n",
-    "> **Demonstration 4:**  \n",
-    "> \tInput (task): \"Offer your insights or judgment on the input financial query or topic using your financial expertise. Reply as normal question answering\\n30% share in business\"  \n",
-    ">   \n",
-    "> \tInput (project_history): \"Empty\"  \n",
-    ">   \n",
-    "> \tInput (remaining_order_budget): \"3\"  \n",
-    "> \t\n",
-    "> \tOutput (solution): \"To offer insights on a 30% share in a business, it is essential to evaluate the overall valuation of the business, the potential for growth...\"  (truncated for brevity)\n"
-   ]
-  },
-  {
-   "cell_type": "markdown",
-   "metadata": {},
-   "source": [
-    "Check out more details on [how to interpret optimization results](https://cognify-ai.readthedocs.io/en/latest/user_guide/tutorials/interpret.html#detailed-transformation-trace)."
-   ]
-  }
- ],
- "metadata": {
-  "kernelspec": {
-   "display_name": "Python 3",
-   "language": "python",
-   "name": "python3"
-  },
-  "language_info": {
-   "codemirror_mode": {
-    "name": "ipython",
-    "version": 3
-   },
-   "file_extension": ".py",
-   "mimetype": "text/x-python",
-   "name": "python",
-   "nbconvert_exporter": "python",
-   "pygments_lexer": "ipython3",
-   "version": "3.10.13"
-  }
- },
- "nbformat": 4,
- "nbformat_minor": 2
-}
->>>>>>> 8bfd2bfd
+}