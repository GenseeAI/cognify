--- conflicted
+++ resolved
@@ -1,287 +1,3 @@
-<<<<<<< HEAD
-{
- "cells": [
-  {
-   "cell_type": "markdown",
-   "metadata": {},
-   "source": [
-    "# Code Generation\n",
-    "\n",
-    "In this example, we are building a workflow for code generation. The benchmark dataset used is [HumanEval](https://github.com/openai/human-eval).\n",
-    "\n",
-    "The workflow is adopted from [Agents framework](https://github.com/aiwaves-cn/agents/tree/master/examples/humaneval), including two agents:\n",
-    "- **Draft agent**: completes the function body as an initial draft.\n",
-    "- **Refine agent**: checks and refines the function body.\n",
-    "\n",
-    "> **Note**: function is not executed in the refine agent.\n",
-    "\n",
-    "![codegen](../imgs/codegen.png)"
-   ]
-  },
-  {
-   "cell_type": "markdown",
-   "metadata": {},
-   "source": [
-    "## 1) Setup\n",
-    "\n",
-    "First, let's set the environment for workflow execution. We use openai model in this example, please set your key in `.env` file as:\n",
-    "\n",
-    "OPENAI_API_KEY=\"your-openai-key\""
-   ]
-  },
-  {
-   "cell_type": "markdown",
-   "metadata": {},
-   "source": [
-    "## 2) Check Codegen Workflow\n",
-    "\n",
-    "The implementation is based on `langchain` and is avaibale in `workflow.py`. Try it out with:"
-   ]
-  },
-  {
-   "cell_type": "code",
-   "execution_count": 1,
-   "metadata": {},
-   "outputs": [
-    {
-     "name": "stdout",
-     "output_type": "stream",
-     "text": [
-      "<result>\n",
-      "    balance = 0\n",
-      "    for char in brackets:\n",
-      "        if char == '(':\n",
-      "            balance += 1\n",
-      "        elif char == ')':\n",
-      "            balance -= 1\n",
-      "        if balance < 0:\n",
-      "            return False\n",
-      "    return balance == 0\n",
-      "</result>\n"
-     ]
-    }
-   ],
-   "source": [
-    "%run workflow.py"
-   ]
-  },
-  {
-   "cell_type": "markdown",
-   "metadata": {},
-   "source": [
-    "## 3) Optimize The Workflow\n",
-    "\n",
-    "The workflow entry point is already registered using annotation `cognify.register_workflow`.\n",
-    "\n",
-    "Here we configure the optimization pipeline:\n",
-    "1. Define the evaluation method\n",
-    "2. Define the data loader\n",
-    "3. Config the optimizer"
-   ]
-  },
-  {
-   "cell_type": "markdown",
-   "metadata": {},
-   "source": [
-    "### 3.1 Tell Cognify how to evaluate the generation\n",
-    "\n",
-    "To evaluate the generation, we first parse the function body since the useful content is wrapped with `<result`>`</result`> tags.\n",
-    "\n",
-    "Then we execute the function with predefine set of test cases.\n",
-    "\n",
-    "If pass all tests, the score of this generation is `1.0`, otherwise `0.0`."
-   ]
-  },
-  {
-   "cell_type": "code",
-   "execution_count": null,
-   "metadata": {},
-   "outputs": [],
-   "source": [
-    "import cognify\n",
-    "from humaneval.humaneval import check_correctness_thread\n",
-    "\n",
-    "@cognify.register_evaluator\n",
-    "def pass_test(problem, finalized_code):\n",
-    "    split_completion = finalized_code.split('\\n')\n",
-    "    parsed_lines = []\n",
-    "    for line in split_completion:\n",
-    "        if \"<result>\" in line or \"</result>\" in line or \"```\" in line or \"python\" in line:\n",
-    "            continue\n",
-    "        parsed_lines.append(line)\n",
-    "    completion = '\\n'.join(parsed_lines)\n",
-    "\n",
-    "    result = check_correctness_thread(problem, completion, timeout=3.0)\n",
-    "    return 1.0 if result[\"passed\"] else 0.0"
-   ]
-  },
-  {
-   "cell_type": "markdown",
-   "metadata": {},
-   "source": [
-    "### 3.2 Tell Cognify what data to use\n",
-    "\n",
-    "The data is available in `humaneval` folder. The raw data looks like follows:"
-   ]
-  },
-  {
-   "cell_type": "code",
-   "execution_count": 4,
-   "metadata": {},
-   "outputs": [
-    {
-     "data": {
-      "text/plain": [
-       "{'task_id': 'HumanEval/0',\n",
-       " 'prompt': 'from typing import List\\n\\n\\ndef has_close_elements(numbers: List[float], threshold: float) -> bool:\\n    \"\"\" Check if in given list of numbers, are any two numbers closer to each other than\\n    given threshold.\\n    >>> has_close_elements([1.0, 2.0, 3.0], 0.5)\\n    False\\n    >>> has_close_elements([1.0, 2.8, 3.0, 4.0, 5.0, 2.0], 0.3)\\n    True\\n    \"\"\"\\n',\n",
-       " 'entry_point': 'has_close_elements',\n",
-       " 'canonical_solution': '    for idx, elem in enumerate(numbers):\\n        for idx2, elem2 in enumerate(numbers):\\n            if idx != idx2:\\n                distance = abs(elem - elem2)\\n                if distance < threshold:\\n                    return True\\n\\n    return False\\n',\n",
-       " 'test': \"\\n\\nMETADATA = {\\n    'author': 'jt',\\n    'dataset': 'test'\\n}\\n\\n\\ndef check(candidate):\\n    assert candidate([1.0, 2.0, 3.9, 4.0, 5.0, 2.2], 0.3) == True\\n    assert candidate([1.0, 2.0, 3.9, 4.0, 5.0, 2.2], 0.05) == False\\n    assert candidate([1.0, 2.0, 5.9, 4.0, 5.0], 0.95) == True\\n    assert candidate([1.0, 2.0, 5.9, 4.0, 5.0], 0.8) == False\\n    assert candidate([1.0, 2.0, 3.0, 4.0, 5.0, 2.0], 0.1) == True\\n    assert candidate([1.1, 2.2, 3.1, 4.1, 5.1], 1.0) == True\\n    assert candidate([1.1, 2.2, 3.1, 4.1, 5.1], 0.5) == False\\n\\n\"}"
-      ]
-     },
-     "execution_count": 4,
-     "metadata": {},
-     "output_type": "execute_result"
-    }
-   ],
-   "source": [
-    "from humaneval.humaneval import HumanEvalDataset\n",
-    "raw_dataset = HumanEvalDataset()\n",
-    "\n",
-    "problem = raw_dataset.data[0]\n",
-    "problem"
-   ]
-  },
-  {
-   "cell_type": "markdown",
-   "metadata": {},
-   "source": [
-    "Our workflow takes as input this `problem` dictionary and generates `finalized_code`.\n",
-    "\n",
-    "The evaluator function expects both `problem` and the `finalized_code`.\n",
-    "\n",
-    "> **Note:**\n",
-    ">\n",
-    "> Cognify will also forward workflow input to the evalautor function (if required in the function signature):\n",
-    "> - to cater for cases like *llm as a judge* where the question is also needed in the evaluation\n",
-    "\n",
-    "Thus we only need to pass `problem` as input and set ground truth to empty."
-   ]
-  },
-  {
-   "cell_type": "code",
-   "execution_count": 5,
-   "metadata": {},
-   "outputs": [],
-   "source": [
-    "from humaneval.humaneval import HumanEvalDataset\n",
-    "import random\n",
-    "\n",
-    "@cognify.register_data_loader\n",
-    "def load_data():\n",
-    "    raw_dataset = HumanEvalDataset()\n",
-    "    size = len(raw_dataset.data)\n",
-    "    # shuffle the data\n",
-    "    random.seed(42)\n",
-    "    random.shuffle(raw_dataset.data)\n",
-    "    \n",
-    "    data = []\n",
-    "    for i in range(size):\n",
-    "        problem = raw_dataset.data[i]\n",
-    "        input = {'problem': problem}\n",
-    "        ground_truth = {}\n",
-    "        data.append((input, ground_truth))\n",
-    "    train, val, test = data[:40], data[40:60], data[60:]\n",
-    "    return train, val, test"
-   ]
-  },
-  {
-   "cell_type": "markdown",
-   "metadata": {},
-   "source": [
-    "### 3.3 Config the optimizer\n",
-    "\n",
-    "Let's use the predefined search space for code generation, the search space includes:\n",
-    "\n",
-    "- Top Layer:\n",
-    "    - whether to spawn multiple workers for each agent\n",
-    "- Bottom Layer:\n",
-    "    - 4 fewshot examples to add for each agent\n",
-    "    - whether to apply Chain-of-thought to each agent\n",
-    "\n",
-    "> **Note:** \n",
-    "> workers spawned in top-layer is treated as new tunable targets in the bottom layer."
-   ]
-  },
-  {
-   "cell_type": "code",
-   "execution_count": 6,
-   "metadata": {},
-   "outputs": [],
-   "source": [
-    "## search\n",
-    "from cognify.hub.search import codegen\n",
-    "\n",
-    "search_settings = codegen.create_search(evaluator_batch_size=40)"
-   ]
-  },
-  {
-   "cell_type": "markdown",
-   "metadata": {},
-   "source": [
-    "## 4 Start the Optimization\n",
-    "\n",
-    "You can save the above configs in `config.py` file and use Cognify's CLI to fire the optimization with:\n",
-    "\n",
-    "```console\n",
-    "$ cognify optimize workflow.py\n",
-    "```\n",
-    "\n",
-    "Alternatively you can run the following:"
-   ]
-  },
-  {
-   "cell_type": "code",
-   "execution_count": null,
-   "metadata": {},
-   "outputs": [],
-   "source": [
-    "train, val, dev = load_data()\n",
-    "\n",
-    "opt_cost, pareto_frontier, opt_logs = cognify.optimize(\n",
-    "    script_path=\"workflow.py\",\n",
-    "    control_param=search_settings,\n",
-    "    train_set=train,\n",
-    "    val_set=val,\n",
-    "    eval_fn=pass_test,\n",
-    "    force=True, # This will overwrite the existing results\n",
-    ")"
-   ]
-  }
- ],
- "metadata": {
-  "kernelspec": {
-   "display_name": "fresh_env",
-   "language": "python",
-   "name": "python3"
-  },
-  "language_info": {
-   "codemirror_mode": {
-    "name": "ipython",
-    "version": 3
-   },
-   "file_extension": ".py",
-   "mimetype": "text/x-python",
-   "name": "python",
-   "nbconvert_exporter": "python",
-   "pygments_lexer": "ipython3",
-   "version": "3.10.13"
-  }
- },
- "nbformat": 4,
- "nbformat_minor": 2
-}
-=======
 {
  "cells": [
   {
@@ -615,5 +331,4 @@
  },
  "nbformat": 4,
  "nbformat_minor": 2
-}
->>>>>>> 8bfd2bfd
+}