--- conflicted
+++ resolved
@@ -427,11 +427,7 @@
 
 def _gen_pbar_desc(level, tb, score, price, exec_time):
     indent = "---" * level + ">"
-<<<<<<< HEAD
     return f"{indent} Evaluation in {tb} | (avg score: {score:.2f}, avg cost@1000: ${price*1000:.2f}, avg execution time: {exec_time:.2f}s)"
-=======
-    return f"{indent} Evaluation in {tb} | (avg score: {score:.2f}, avg cost@1000: ${price*1000:.2f})"
->>>>>>> b0bc8628
 
 
 class EvaluatorPlugin(GeneralEvaluatorInterface):
